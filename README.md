# react-digraph
![Demo](example.gif?raw=true)
## Overview

A React component which makes it easy to create a directed graph editor without implementing any of the SVG drawing or event handling logic.

## Important v5.0.0 Information
Version 5.0.0 is a breaking change to some of the API interfaces. Many of the component attributes are the same, and the data format is the same, but there
have been some necessary changes to improve the API, make the component faster, and add new features. Many changes will be listed below in the deprecation notes section. If you notice a problem, please use the ^4.0.0 versions of the package and refer to the legacy documentation in the `v4.x.x` git branch.

## Installation

```bash
npm install --save react-digraph
```

If you don't have the following peerDependenies, make sure to install them:
```bash
npm install --save react react-dom
```

## Usage


The default export is a component called 'GraphView'; it provides a multitude of hooks for various graph editing operations and a set of controls for zooming. Typically, it should be wrapped in a higher order component that supplies various callbacks (onCreateNode, onCreateEdge etc...).

All nodes and edges can have a type attribute set - nodes also support a subtype attribute. These can be passed to GraphView via the nodeTypes, nodeSubtypes, and edgeTypes props. GraphView will look up the corresponding SVG elements for the node's type/subtype and the edge's type and draw it accordingly.

It is often convenient to combine these types into a configuration object that can be referred to elsewhere in the application and used to associate events fired from nodes/edges in the graphView with other actions in the application. Here is an abbreviated example:

```jsx
import {
  GraphView, // required
  Edge, // optional
  type IEdge, // optional
  Node, // optional
  type INode, // optional
  type LayoutEngineType, // required to change the layoutEngineType, otherwise optional
  BwdlTransformer, // optional, Example JSON transformer
  GraphUtils // optional, useful utility functions
} from 'react-digraph';

const GraphConfig =  {
  NodeTypes: {
    empty: { // required to show empty nodes
      typeText: "None",
      shapeId: "#empty", // relates to the type property of a node
      shape: (
        <symbol viewBox="0 0 100 100" id="empty" key="0">
          <circle cx="50" cy="50" r="45"></circle>
        </symbol>
      )
    },
    custom: { // required to show empty nodes
      typeText: "Custom",
      shapeId: "#custom", // relates to the type property of a node
      shape: (
        <symbol viewBox="0 0 50 25" id="custom" key="0">
          <ellipse cx="50" cy="25" rx="50" ry="25"></ellipse>
        </symbol>
      )
    }
  },
  NodeSubtypes: {},
  EdgeTypes: {
    emptyEdge: {  // required to show empty edges
      shapeId: "#emptyEdge",
      shape: (
        <symbol viewBox="0 0 50 50" id="emptyEdge" key="0">
          <circle cx="25" cy="25" r="8" fill="currentColor"> </circle>
        </symbol>
      )
    }
  }
}

const NODE_KEY = "id"       // Allows D3 to correctly update DOM

class Graph extends Component {

  constructor(props) {
    super(props);

    this.state = {
      graph: sample,
      selected: {}
    }
  }

  /* Define custom graph editing methods here */

  render() {
    const nodes = this.state.graph.nodes;
    const edges = this.state.graph.edges;
    const selected = this.state.selected;

    const NodeTypes = GraphConfig.NodeTypes;
    const NodeSubtypes = GraphConfig.NodeSubtypes;
    const EdgeTypes = GraphConfig.EdgeTypes;

    return (
      <div id='graph' style={styles.graph}>

        <GraphView  ref='GraphView'
                    nodeKey={NODE_KEY}
                    nodes={nodes}
                    edges={edges}
                    selected={selected}
                    nodeTypes={NodeTypes}
                    nodeSubtypes={NodeSubtypes}
                    edgeTypes={EdgeTypes}
                    onSelectNode={this.onSelectNode}
                    onCreateNode={this.onCreateNode}
                    onUpdateNode={this.onUpdateNode}
                    onDeleteNode={this.onDeleteNode}
                    onSelectEdge={this.onSelectEdge}
                    onCreateEdge={this.onCreateEdge}
                    onSwapEdge={this.onSwapEdge}
                    onDeleteEdge={this.onDeleteEdge}/>
      </div>
    );
  }

}
```

A typical graph that would be stored in the Graph component's state looks something like this:

```json
{
  "nodes": [
    {
      "id": 1,
      "title": "Node A",
      "x": 258.3976135253906,
      "y": 331.9783248901367,
      "type": "empty"
    },
    {
      "id": 2,
      "title": "Node B",
      "x": 593.9393920898438,
      "y": 260.6060791015625,
      "type": "empty"
    },
    {
      "id": 3,
      "title": "Node C",
      "x": 237.5757598876953,
      "y": 61.81818389892578,
      "type": "custom"
    },
    {
      "id": 4,
      "title": "Node C",
      "x": 600.5757598876953,
      "y": 600.81818389892578,
      "type": "custom"
    }
  ],
  "edges": [
    {
      "source": 1,
      "target": 2,
      "type": "emptyEdge"
    },
    {
      "source": 2,
      "target": 4,
      "type": "emptyEdge"
    }
  ]
}

```

For a detailed example, check out src/examples/graph.js.
To run the example:

```bash
npm install
npm run serve
```

A webpage will open in your default browser automatically.

- To add nodes, hold shift and click on the grid.
- To add edges, hold shift and click/drag to between nodes.
- To delete a node or edge, click on it and press delete.
- Click and drag nodes to change their position.

All props are detailed below.


## Props

| Prop                | Type                    | Required  | Notes                                                     |
| --------------------|:-----------------------:| :--------:| :--------------------------------------------------------:|
| nodeKey             | string                  | true      | Key for D3 to update nodes(typ. UUID).                    |
| nodes               | array                   | true      | Array of graph nodes.                                     |
| edges               | array                   | true      | Array of graph edges.                                     |
| selected            | object                  | true      | The currently selected graph entity.                      |
| nodeTypes           | object                  | true      | Config object of available node types.                    |
| nodeSubtypes        | object                  | true      | Config object of available node subtypes.                 |
| edgeTypes           | object                  | true      | Config object of available edge types.                    |
| onSelectNode        | func                    | true      | Called when a node is selected.                           |
| onCreateNode        | func                    | true      | Called when a node is created.                            |
| onUpdateNode        | func                    | true      | Called when a node is moved.                              |
| onDeleteNode        | func                    | true      | Called when a node is deleted.                            |
| onSelectEdge        | func                    | true      | Called when an edge is selected.                          |
| onCreateEdge        | func                    | true      | Called when an edge is created.                           |
| onSwapEdge          | func                    | true      | Called when an edge 'target' is swapped.                  |
| onDeleteEdge        | func                    | true      | Called when an edge is deleted.                           |
| onBackgroundClick   | func                    | false     | Called when the background is clicked.                    |
| canDeleteNode       | func                    | false     | Called before a node is deleted.                          |
| canCreateEdge       | func                    | false     | Called before an edge is created.                         |
| canDeleteEdge       | func                    | false     | Called before an edge is deleted.                         |
| afterRenderEdge      | func                    | false     | Called after an edge is rendered.                         |
| renderNode          | func                    | false     | Called to render node geometry.                           |
| renderNodeText      | func                    | false     | Called to render the node text                            |
| renderDefs          | func                    | false     | Called to render svg definitions.                         |
| renderBackground    | func                    | false     | Called to render svg background.                          |
| readOnly            | bool                    | false     | Disables all graph editing interactions.                  |
| maxTitleChars       | number                  | false     | Truncates node title characters.                          |
| gridSize            | number                  | false     | Overall grid size.                                        |
| gridSpacing         | number                  | false     | Grid spacing.                                             |
| gridDotSize         | number                  | false     | Grid dot size.                                            |
| minZoom             | number                  | false     | Minimum zoom percentage.                                  |
| maxZoom             | number                  | false     | Maximum zoom percentage.                                  |
| nodeSize            | number                  | false     | Node bbox size.                                           |
| edgeHandleSize      | number                  | false     | Edge handle size.                                         |
| edgeArrowSize       | number                  | false     | Edge arrow size.                                          |
| zoomDelay           | number                  | false     | Delay before zoom occurs.                                 |
| zoomDur             | number                  | false     | Duration of zoom transition.                              |
| showGraphControls   | boolean                 | false     | Whether to show zoom controls.                            |
| layoutEngineType    | typeof LayoutEngineType | false     | Uses a pre-programmed layout engine, such as 'SnapToGrid' |
<<<<<<< HEAD
| rotateEdgeHandle    | boolean                 | false     | Whether to rotate edge handle with edge when a node is moved |
=======
| centerNodeOnMove    | boolean                 | false     | Weather the node should be centered on cursor when moving a node    |
| initialBBox         | typeof IBBox            | false     | If specified, initial render graph using the given bounding box|
>>>>>>> 176fc00a

### onCreateNode
You have access to d3 mouse event in `onCreateNode` function.
```javascript
  onCreateNode = (x, y, mouseEvent) => {
    // we can get the exact mouse position when click happens with this line
    const {pageX, pageY} = mouseEvent;
    // rest of the code for adding a new node ...
  };
```


Prop Types:
```
  nodes: any[];
  edges: any[];
  minZoom?: number;
  maxZoom?: number;
  readOnly?: boolean;
  maxTitleChars?: number;
  nodeSize?: number;
  edgeHandleSize?: number;
  edgeArrowSize?: number;
  zoomDelay?: number;
  zoomDur?: number;
  showGraphControls?: boolean;
  nodeKey: string;
  gridSize?: number;
  gridSpacing?: number;
  gridDotSize?: number;
  backgroundFillId?: string;
  nodeTypes: any;
  nodeSubtypes: any;
  edgeTypes: any;
  selected: any;
  onBackgroundClick?: (x: number, y: number) => void;
  onDeleteNode: (selected: any, nodeId: string, nodes: any[]) => void;
  onSelectNode: (node: INode | null) => void;
  onCreateNode: (x: number, y: number, event: object) => void;
  onCreateEdge: (sourceNode: INode, targetNode: INode) => void;
  onDeleteEdge: (selectedEdge: IEdge, edges: IEdge[]) => void;
  onUpdateNode: (node: INode) => void;
  onSwapEdge: (sourceNode: INode, targetNode: INode, edge: IEdge) => void;
  onSelectEdge: (selectedEdge: IEdge) => void;
  canDeleteNode?: (selected: any) => boolean;
  canDeleteEdge?: (selected: any) => boolean;
  canCreateEdge?: (startNode?: INode, endNode?: INode) => boolean;
  afterRenderEdge?: (id: string, element: any, edge: IEdge, edgeContainer: any, isEdgeSelected: boolean) => void;
  onUndo?: () => void;
  onCopySelected?: () => void;
  onPasteSelected?: () => void;
  renderBackground?: (gridSize?: number) => any;
  renderDefs?: () => any;
  renderNode?: (
    nodeRef: any,
    data: any,
    index: number,
    selected: boolean,
    hovered: boolean
  ) => any;
  renderNodeText?: (data: any, id: string | number, isSelected: boolean) => any;
  layoutEngineType?: LayoutEngineType;
<<<<<<< HEAD
  rotateEdgeHandle?: boolean;
=======
  centerNodeOnMove?: boolean;
  initialBBox?: IBBox;
>>>>>>> 176fc00a
```

## Imperative API
You can call these methods on the GraphView class using a ref.

| Method            | Type                                                      | Notes                                                                       |
| ------------------|:---------------------------------------------------------:|  :-------------------------------------------------------------------------:|
| panToNode         | (id: string, zoom?: boolean) => void                      | Center the node given by `id` within the viewport, optionally zoom in to fit it. |
| panToEdge         | (source: string, target: string, zoom?: boolean) => void  | Center the edge between `source` and `target` node IDs within the viewport, optionally zoom in to fit it.  |

## Deprecation Notes

| Prop                | Type    | Required  | Notes                                     |
| --------------------|:-------:| :--------:| :----------------------------------------:|
| emptyType           | string  | true      | 'Default' node type.                      |
| getViewNode         | func    | true      | Node getter.                              |
| renderEdge          | func    | false     | Called to render edge geometry.           |
| enableFocus         | bool    | false     | Adds a 'focus' toggle state to GraphView. |
| transitionTime      | number  | false     | Fade-in/Fade-out time.                    |
| primary             | string  | false     | Primary color.                            |
| light               | string  | false     | Light color.                              |
| dark                | string  | false     | Dark color.                               |
| style               | object  | false     | Style prop for wrapper.                   |
| gridDot             | number  | false     | Grid dot size.                            |
| graphControls       | boolean | true      | Whether to show zoom controls.            |<|MERGE_RESOLUTION|>--- conflicted
+++ resolved
@@ -234,12 +234,9 @@
 | zoomDur             | number                  | false     | Duration of zoom transition.                              |
 | showGraphControls   | boolean                 | false     | Whether to show zoom controls.                            |
 | layoutEngineType    | typeof LayoutEngineType | false     | Uses a pre-programmed layout engine, such as 'SnapToGrid' |
-<<<<<<< HEAD
 | rotateEdgeHandle    | boolean                 | false     | Whether to rotate edge handle with edge when a node is moved |
-=======
 | centerNodeOnMove    | boolean                 | false     | Weather the node should be centered on cursor when moving a node    |
 | initialBBox         | typeof IBBox            | false     | If specified, initial render graph using the given bounding box|
->>>>>>> 176fc00a
 
 ### onCreateNode
 You have access to d3 mouse event in `onCreateNode` function.
@@ -302,12 +299,9 @@
   ) => any;
   renderNodeText?: (data: any, id: string | number, isSelected: boolean) => any;
   layoutEngineType?: LayoutEngineType;
-<<<<<<< HEAD
   rotateEdgeHandle?: boolean;
-=======
   centerNodeOnMove?: boolean;
   initialBBox?: IBBox;
->>>>>>> 176fc00a
 ```
 
 ## Imperative API
