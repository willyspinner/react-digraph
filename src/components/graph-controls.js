--- conflicted
+++ resolved
@@ -82,13 +82,8 @@
           />
           <span>+</span>
         </div>
-<<<<<<< HEAD
-        <button type="button" style={styles.button} onMouseDown={this.props.zoomToFit}>
-          <FaExpand/>
-=======
-        <button className="slider-button" onMouseDown={this.props.zoomToFit}>
+        <button type="button" className="slider-button" onMouseDown={this.props.zoomToFit}>
           <FaExpand />
->>>>>>> d62f6577
         </button>
       </div>
     );
