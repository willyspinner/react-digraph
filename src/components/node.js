--- conflicted
+++ resolved
@@ -178,16 +178,10 @@
       return;
     }
     const { x, y, drawingEdge } = this.state;
-<<<<<<< HEAD
-    const { data, index, nodeKey } = this.props;
-    this.setState({ mouseDown: false, drawingEdge: false, pointerOffset: null });
-=======
     const { data, nodeKey, onNodeSelected, onNodeUpdate } = this.props;
     const { sourceEvent } = d3.event;
 
-    this.setState({ mouseDown: false, drawingEdge: false });
->>>>>>> 9924bf6d
-
+    this.setState({ mouseDown: false, drawingEdge: false, pointerOffset: null });
     if (this.oldSibling && this.oldSibling.parentElement) {
       this.oldSibling.parentElement.insertBefore(this.nodeRef.current.parentElement, this.oldSibling);
     }
